--- conflicted
+++ resolved
@@ -86,7 +86,6 @@
 
 @pytest.mark.skipif(IS_MAC, reason="Bruker reader is not supported on macOS.")
 @pytest.mark.parametrize("path", get_tsf_data())
-<<<<<<< HEAD
 def test_read_centroid_spectrum(path):
     reader = TSFReader(path)
     for pixel in reader.pixels:
@@ -95,7 +94,8 @@
     assert intensities.dtype == np.float32
     assert pixel == reader.n_pixels - 1
     
-=======
+@pytest.mark.skipif(IS_MAC, reason="Bruker reader is not supported on macOS.")
+@pytest.mark.parametrize("path", get_tsf_data())
 def test_norms(path, tmp_path):
     reader = TSFReader(path)
 
@@ -103,4 +103,3 @@
     h5_path = reader.extract_normalizations_hdf5(h5_temp)
     assert h5_path.exists()
     assert h5_temp != h5_path
->>>>>>> 1a3e9a1d
